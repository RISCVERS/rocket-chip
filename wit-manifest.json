[
    {
<<<<<<< HEAD
        "commit": "70c1e1dd0954bb8e9d62563b8c9730bbc39d2bf0",
=======
        "commit": "3ca9cc7901b91ddccf3fcfd686aa7a93ed48d84f",
>>>>>>> b2a4aed8
        "name": "hardfloat",
        "source": "git@github.com:ucb-bar/berkeley-hardfloat.git"
    },
    {
        "commit": "258e0bd41ddc8811725d51192a8fffb133b6f1c8",
        "name": "api-chisel3-sifive",
        "source": "git@github.com:sifive/api-chisel3-sifive.git"
    },
    {
        "commit": "e1aa5f3f5c0cdeb204047c3ca50801d9f7ea25f1",
        "name": "chisel3",
        "source": "git@github.com:freechipsproject/chisel3.git"
    },
    {
        "commit": "228c9a4b7432ac52178d63b8f27fe064aec71e9c",
        "name": "firrtl",
        "source": "git@github.com:freechipsproject/firrtl.git"
    },
    {
        "commit": "77195ab12aefc373ca688e0a9c4d710c13191341",
        "name": "torture",
        "source": "git@github.com:ucb-bar/riscv-torture.git"
    },
    {
        "commit": "d619ca850846d2ec36da64bf8a28e7d9a3d9ed1b",
        "name": "api-config-chipsalliance",
        "source": "git@github.com:chipsalliance/api-config-chipsalliance.git"
    }
]<|MERGE_RESOLUTION|>--- conflicted
+++ resolved
@@ -1,10 +1,6 @@
 [
     {
-<<<<<<< HEAD
-        "commit": "70c1e1dd0954bb8e9d62563b8c9730bbc39d2bf0",
-=======
-        "commit": "3ca9cc7901b91ddccf3fcfd686aa7a93ed48d84f",
->>>>>>> b2a4aed8
+        "commit": "2ca152588811de61acef7fc056f23924ce6b82c2",
         "name": "hardfloat",
         "source": "git@github.com:ucb-bar/berkeley-hardfloat.git"
     },
@@ -14,12 +10,12 @@
         "source": "git@github.com:sifive/api-chisel3-sifive.git"
     },
     {
-        "commit": "e1aa5f3f5c0cdeb204047c3ca50801d9f7ea25f1",
+        "commit": "899eb2f2396b969e1ae46273ebb338964a27582a",
         "name": "chisel3",
         "source": "git@github.com:freechipsproject/chisel3.git"
     },
     {
-        "commit": "228c9a4b7432ac52178d63b8f27fe064aec71e9c",
+        "commit": "575add31acf27980a39d55a75a816ba264536170",
         "name": "firrtl",
         "source": "git@github.com:freechipsproject/firrtl.git"
     },
