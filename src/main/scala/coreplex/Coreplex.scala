--- conflicted
+++ resolved
@@ -32,10 +32,6 @@
   lazy val innerParams = p.alterPartial({ case TLId => "L1toL2" })
   lazy val outermostParams = p.alterPartial({ case TLId => "Outermost" })
   lazy val outermostMMIOParams = p.alterPartial({ case TLId => "MMIO_Outermost" })
-<<<<<<< HEAD
-  lazy val configString = p(rocketchip.ConfigString).get
-=======
->>>>>>> f2fe437f
   lazy val globalAddrMap = p(rocketchip.GlobalAddrMap).get
 }
 
@@ -60,11 +56,7 @@
     val slave = Vec(c.nSlaves, new ClientUncachedTileLinkIO()(innerParams)).flip
     val interrupts = Vec(c.nExtInterrupts, Bool()).asInput
     val debug = new DebugBusIO()(p).flip
-<<<<<<< HEAD
-    val rtcTick = Bool(INPUT)
-=======
     val prci = Vec(c.nTiles, new PRCITileIO).flip
->>>>>>> f2fe437f
     val success: Option[Bool] = hasSuccessFlag.option(Bool(OUTPUT))
   }
 
@@ -135,31 +127,6 @@
         p.alterPartial({case TLId => "L2toMMIO"}))
   }
 
-<<<<<<< HEAD
-  def makeBootROM()(implicit p: Parameters) = {
-    val romdata = Files.readAllBytes(Paths.get(p(BootROMFile)))
-    val rom = ByteBuffer.wrap(romdata)
-
-    rom.order(ByteOrder.LITTLE_ENDIAN)
-
-    // for now, have the reset vector jump straight to memory
-    val memBase = (
-      if (globalAddrMap contains "mem") globalAddrMap("mem")
-      else globalAddrMap("io:int:dmem0")
-    ).start
-    val resetToMemDist = memBase - p(ResetVector)
-    require(resetToMemDist == (resetToMemDist.toInt >> 12 << 12))
-    val configStringAddr = p(ResetVector).toInt + rom.capacity
-
-    require(rom.getInt(12) == 0,
-      "Config string address position should not be occupied by code")
-    rom.putInt(12, configStringAddr)
-    rom.array() ++ (configString.getBytes.toSeq)
-  }
-
-
-=======
->>>>>>> f2fe437f
   def buildMMIONetwork(mmio: ClientUncachedTileLinkIO)(implicit p: Parameters) = {
     val ioAddrMap = globalAddrMap.subMap("io")
 
@@ -178,23 +145,6 @@
     debugModule.io.tl <> mmioNetwork.port("int:debug")
     debugModule.io.db <> io.debug
 
-<<<<<<< HEAD
-    val prci = Module(new PRCI)
-    prci.io.tl <> mmioNetwork.port("int:prci")
-    prci.io.rtcTick := io.rtcTick
-
-    (prci.io.tiles, tileResets, tileList).zipped.foreach {
-      case (prci, rst, tile) =>
-        rst := reset
-        tile.io.prci <> prci
-    }
-
-    for (i <- 0 until tc.nTiles) {
-      prci.io.interrupts(i).meip := plic.io.harts(plic.cfg.context(i, 'M'))
-      if (p(UseVM))
-        prci.io.interrupts(i).seip := plic.io.harts(plic.cfg.context(i, 'S'))
-      prci.io.interrupts(i).debug := debugModule.io.debugInterrupts(i)
-=======
     // connect coreplex-internal interrupts to tiles
     for (((tile, tileReset), i) <- (tileList zip tileResets) zipWithIndex) {
       tileReset := io.prci(i).reset
@@ -203,7 +153,6 @@
       tile.io.interrupts.seip.foreach(_ := plic.io.harts(plic.cfg.context(i, 'S')))
       tile.io.interrupts.debug := debugModule.io.debugInterrupts(i)
       tile.io.hartid := i
->>>>>>> f2fe437f
     }
 
     val tileSlavePorts = (0 until tc.nTiles) map (i => s"int:dmem$i") filter (ioAddrMap contains _)
