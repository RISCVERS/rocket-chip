// See LICENSE.SiFive for license details.
// See LICENSE.Berkeley for license details.

package freechips.rocketchip.rocket

import Chisel._
import Chisel.ImplicitConversions._
import freechips.rocketchip.config.Parameters
import freechips.rocketchip.tile._
import freechips.rocketchip.util._
import scala.collection.mutable.LinkedHashMap
import Instructions._

class MStatus extends Bundle {
  // not truly part of mstatus, but convenient
  val debug = Bool()
  val isa = UInt(width = 32)

  val dprv = UInt(width = PRV.SZ) // effective privilege for data accesses
  val prv = UInt(width = PRV.SZ) // not truly part of mstatus, but convenient
  val sd = Bool()
  val zero2 = UInt(width = 27)
  val sxl = UInt(width = 2)
  val uxl = UInt(width = 2)
  val sd_rv32 = Bool()
  val zero1 = UInt(width = 8)
  val tsr = Bool()
  val tw = Bool()
  val tvm = Bool()
  val mxr = Bool()
  val sum = Bool()
  val mprv = Bool()
  val xs = UInt(width = 2)
  val fs = UInt(width = 2)
  val mpp = UInt(width = 2)
  val hpp = UInt(width = 2)
  val spp = UInt(width = 1)
  val mpie = Bool()
  val hpie = Bool()
  val spie = Bool()
  val upie = Bool()
  val mie = Bool()
  val hie = Bool()
  val sie = Bool()
  val uie = Bool()
}

class DCSR extends Bundle {
  val xdebugver = UInt(width = 2)
  val zero4 = UInt(width=2)
  val zero3 = UInt(width = 12)
  val ebreakm = Bool()
  val ebreakh = Bool()
  val ebreaks = Bool()
  val ebreaku = Bool()
  val zero2 = Bool()
  val stopcycle = Bool()
  val stoptime = Bool()
  val cause = UInt(width = 3)
  val zero1 = UInt(width=3)
  val step = Bool()
  val prv = UInt(width = PRV.SZ)
}

class MIP(implicit p: Parameters) extends CoreBundle()(p)
    with HasCoreParameters {
  val lip = Vec(coreParams.nLocalInterrupts, Bool())
  val zero2 = Bool()
  val debug = Bool() // keep in sync with CSR.debugIntCause
  val zero1 = Bool()
  val rocc = Bool()
  val meip = Bool()
  val heip = Bool()
  val seip = Bool()
  val ueip = Bool()
  val mtip = Bool()
  val htip = Bool()
  val stip = Bool()
  val utip = Bool()
  val msip = Bool()
  val hsip = Bool()
  val ssip = Bool()
  val usip = Bool()
}

class PTBR(implicit p: Parameters) extends CoreBundle()(p) {
  def pgLevelsToMode(i: Int) = (xLen, i) match {
    case (32, 2) => 1
    case (64, x) if x >= 3 && x <= 6 => x + 5
  }
  val (modeBits, maxASIdBits) = xLen match {
    case 32 => (1, 9)
    case 64 => (4, 16)
  }
  require(modeBits + maxASIdBits + maxPAddrBits - pgIdxBits == xLen)

  val mode = UInt(width = modeBits)
  val asid = UInt(width = maxASIdBits)
  val ppn = UInt(width = maxPAddrBits - pgIdxBits)
}

object PRV
{
  val SZ = 2
  val U = 0
  val S = 1
  val H = 2
  val M = 3
}

object CSR
{
  // commands
  val SZ = 3
  def X = BitPat.dontCare(SZ)
  def N = UInt(0,SZ)
  def W = UInt(1,SZ)
  def S = UInt(2,SZ)
  def C = UInt(3,SZ)
  def I = UInt(4,SZ)
  def R = UInt(5,SZ)

  val ADDRSZ = 12
  def debugIntCause = 14 // keep in sync with MIP.debug
  def debugTriggerCause = {
    val res = debugIntCause
    require(!(Causes.all contains res))
    res
  }

  val firstCtr = CSRs.cycle
  val firstCtrH = CSRs.cycleh
  val firstHPC = CSRs.hpmcounter3
  val firstHPCH = CSRs.hpmcounter3h
  val firstHPE = CSRs.mhpmevent3
  val firstMHPC = CSRs.mhpmcounter3
  val firstMHPCH = CSRs.mhpmcounter3h
  val firstHPM = 3
  val nCtr = 32
  val nHPM = nCtr - firstHPM
  val hpmWidth = 40

  val maxPMPs = 16
}

class PerfCounterIO(implicit p: Parameters) extends CoreBundle
    with HasCoreParameters {
  val eventSel = UInt(OUTPUT, xLen)
  val inc = UInt(INPUT, log2Ceil(1+retireWidth))
}

class TracedInstruction(implicit p: Parameters) extends CoreBundle {
  val valid = Bool()
  val iaddr = UInt(width = coreMaxAddrBits)
  val insn = UInt(width = iLen)
  val priv = UInt(width = 3)
  val exception = Bool()
  val interrupt = Bool()
  val cause = UInt(width = log2Ceil(xLen))
  val tval = UInt(width = coreMaxAddrBits max iLen)
}

<<<<<<< HEAD
class CSRDecodeInfo extends Bundle {
=======
class CSRDecodeIO extends Bundle {
>>>>>>> 9f83db99
  val csr = UInt(INPUT, CSR.ADDRSZ)
  val fp_illegal = Bool(OUTPUT)
  val rocc_illegal = Bool(OUTPUT)
  val read_illegal = Bool(OUTPUT)
  val write_illegal = Bool(OUTPUT)
  val write_flush = Bool(OUTPUT)
  val system_illegal = Bool(OUTPUT)
}

class CSRFileIO(implicit p: Parameters) extends CoreBundle
    with HasCoreParameters {
  val interrupts = new TileInterrupts().asInput
  val hartid = UInt(INPUT, hartIdLen)
  val rw = new Bundle {
    val addr = UInt(INPUT, CSR.ADDRSZ)
    val cmd = Bits(INPUT, CSR.SZ)
    val rdata = Bits(OUTPUT, xLen)
    val wdata = Bits(INPUT, xLen)
  }

<<<<<<< HEAD
  val decode = Vec(decodeWidth, new CSRDecodeInfo)
=======
  val decode = Vec(decodeWidth, new CSRDecodeIO)
>>>>>>> 9f83db99

  val csr_stall = Bool(OUTPUT)
  val eret = Bool(OUTPUT)
  val singleStep = Bool(OUTPUT)

  val status = new MStatus().asOutput
  val ptbr = new PTBR().asOutput
  val evec = UInt(OUTPUT, vaddrBitsExtended)
  val exception = Bool(INPUT)
  val retire = UInt(INPUT, log2Up(1+retireWidth))
  val cause = UInt(INPUT, xLen)
  val pc = UInt(INPUT, vaddrBitsExtended)
  val badaddr = UInt(INPUT, vaddrBitsExtended)
  val time = UInt(OUTPUT, xLen)
  val fcsr_rm = Bits(OUTPUT, FPConstants.RM_SZ)
  val fcsr_flags = Valid(Bits(width = FPConstants.FLAGS_SZ)).flip
  val rocc_interrupt = Bool(INPUT)
  val interrupt = Bool(OUTPUT)
  val interrupt_cause = UInt(OUTPUT, xLen)
  val bp = Vec(nBreakpoints, new BP).asOutput
  val pmp = Vec(nPMPs, new PMP).asOutput
  val counters = Vec(nPerfCounters, new PerfCounterIO)
  val inst = Vec(retireWidth, UInt(width = iLen)).asInput
  val trace = Vec(retireWidth, new TracedInstruction).asOutput
}

class CSRFile(perfEventSets: EventSets = new EventSets(Seq()))(implicit p: Parameters) extends CoreModule()(p)
    with HasCoreParameters {
  val io = new CSRFileIO

  val reset_mstatus = Wire(init=new MStatus().fromBits(0))
  reset_mstatus.mpp := PRV.M
  reset_mstatus.prv := PRV.M
  val reg_mstatus = Reg(init=reset_mstatus)

  val new_prv = Wire(init = reg_mstatus.prv)
  reg_mstatus.prv := legalizePrivilege(new_prv)

  val reset_dcsr = Wire(init=new DCSR().fromBits(0))
  reset_dcsr.xdebugver := 1
  reset_dcsr.prv := PRV.M
  val reg_dcsr = Reg(init=reset_dcsr)

  val (supported_interrupts, delegable_interrupts) = {
    val sup = Wire(new MIP)
    sup.usip := false
    sup.ssip := Bool(usingVM)
    sup.hsip := false
    sup.msip := true
    sup.utip := false
    sup.stip := Bool(usingVM)
    sup.htip := false
    sup.mtip := true
    sup.ueip := false
    sup.seip := Bool(usingVM)
    sup.heip := false
    sup.meip := true
    sup.rocc := usingRoCC
    sup.zero1 := false
    sup.debug := false
    sup.zero2 := false
    sup.lip foreach { _ := true }

    val del = Wire(init=sup)
    del.msip := false
    del.mtip := false
    del.meip := false

    (sup.asUInt, del.asUInt)
  }
  val delegable_exceptions = UInt(Seq(
    Causes.misaligned_fetch,
    Causes.fetch_page_fault,
    Causes.breakpoint,
    Causes.load_page_fault,
    Causes.store_page_fault,
    Causes.user_ecall).map(1 << _).sum)

  val reg_debug = Reg(init=Bool(false))
  val reg_dpc = Reg(UInt(width = vaddrBitsExtended))
  val reg_dscratch = Reg(UInt(width = xLen))
  val reg_singleStepped = Reg(Bool())

  val reg_tselect = Reg(UInt(width = log2Up(nBreakpoints)))
  val reg_bp = Reg(Vec(1 << log2Up(nBreakpoints), new BP))
  val reg_pmp = Reg(Vec(nPMPs, new PMPReg))

  val reg_mie = Reg(UInt(width = xLen))
  val reg_mideleg = Reg(UInt(width = xLen))
  val reg_medeleg = Reg(UInt(width = xLen))
  val reg_mip = Reg(new MIP)
  val reg_mepc = Reg(UInt(width = vaddrBitsExtended))
  val reg_mcause = Reg(Bits(width = xLen))
  val reg_mbadaddr = Reg(UInt(width = vaddrBitsExtended))
  val reg_mscratch = Reg(Bits(width = xLen))
  val mtvecWidth = paddrBits min xLen
  val reg_mtvec = mtvecInit match {
    case Some(addr) => Reg(init=UInt(addr, mtvecWidth))
    case None => Reg(UInt(width = mtvecWidth))
  }
  val reg_mcounteren = Reg(UInt(width = 32))
  val reg_scounteren = Reg(UInt(width = 32))
  val delegable_counters = (BigInt(1) << (nPerfCounters + CSR.firstHPM)) - 1

  val reg_sepc = Reg(UInt(width = vaddrBitsExtended))
  val reg_scause = Reg(Bits(width = xLen))
  val reg_sbadaddr = Reg(UInt(width = vaddrBitsExtended))
  val reg_sscratch = Reg(Bits(width = xLen))
  val reg_stvec = Reg(UInt(width = vaddrBits))
  val reg_sptbr = Reg(new PTBR)
  val reg_wfi = Reg(init=Bool(false))

  val reg_fflags = Reg(UInt(width = 5))
  val reg_frm = Reg(UInt(width = 3))

  val reg_instret = WideCounter(64, io.retire)
  val reg_cycle = if (enableCommitLog) reg_instret else WideCounter(64)
  val reg_hpmevent = io.counters.map(c => Reg(init = UInt(0, xLen)))
  (io.counters zip reg_hpmevent) foreach { case (c, e) => c.eventSel := e }
  val reg_hpmcounter = io.counters.map(c => WideCounter(CSR.hpmWidth, c.inc, reset = false))
  val hpm_mask = reg_mcounteren & Mux((!usingVM).B || reg_mstatus.prv === PRV.S, delegable_counters.U, reg_scounteren)

  val mip = Wire(init=reg_mip)
  mip.lip := (io.interrupts.lip: Seq[Bool])
  mip.mtip := io.interrupts.mtip
  mip.msip := io.interrupts.msip
  mip.meip := io.interrupts.meip
  // seip is the OR of reg_mip.seip and the actual line from the PLIC
  io.interrupts.seip.foreach { mip.seip := reg_mip.seip || RegNext(_) }
  mip.rocc := io.rocc_interrupt
  val read_mip = mip.asUInt & supported_interrupts

  val pending_interrupts = read_mip & reg_mie
  val d_interrupts = io.interrupts.debug << CSR.debugIntCause
  val m_interrupts = Mux(reg_mstatus.prv <= PRV.S || (reg_mstatus.prv === PRV.M && reg_mstatus.mie), pending_interrupts & ~reg_mideleg, UInt(0))
  val s_interrupts = Mux(reg_mstatus.prv < PRV.S || (reg_mstatus.prv === PRV.S && reg_mstatus.sie), pending_interrupts & reg_mideleg, UInt(0))
  val (anyInterrupt, whichInterrupt) = chooseInterrupt(Seq(s_interrupts, m_interrupts, d_interrupts))
  val interruptMSB = BigInt(1) << (xLen-1)
  val interruptCause = UInt(interruptMSB) + whichInterrupt
  io.interrupt := anyInterrupt && !reg_debug && !io.singleStep || reg_singleStepped
  io.interrupt_cause := interruptCause
  io.bp := reg_bp take nBreakpoints
  io.pmp := reg_pmp.map(PMP(_))

  val isaMaskString =
    (if (usingMulDiv) "M" else "") +
    (if (usingAtomics) "A" else "") +
    (if (usingFPU) "F" else "") +
    (if (usingFPU && xLen > 32) "D" else "") +
    (if (usingCompressed) "C" else "") +
    (if (usingRoCC) "X" else "")
  val isaString = "I" + isaMaskString +
    (if (usingVM) "S" else "") +
    (if (usingUser) "U" else "")
  val isaMax = (BigInt(log2Ceil(xLen) - 4) << (xLen-2)) | isaStringToMask(isaString)
  val reg_misa = Reg(init=UInt(isaMax))
  val read_mstatus = io.status.asUInt()(xLen-1,0)

  val read_mapping = LinkedHashMap[Int,Bits](
    CSRs.tselect -> reg_tselect,
    CSRs.tdata1 -> reg_bp(reg_tselect).control.asUInt,
    CSRs.tdata2 -> reg_bp(reg_tselect).address.sextTo(xLen),
    CSRs.mimpid -> UInt(0),
    CSRs.marchid -> UInt(0),
    CSRs.mvendorid -> UInt(0),
    CSRs.misa -> reg_misa,
    CSRs.mstatus -> read_mstatus,
    CSRs.mtvec -> reg_mtvec,
    CSRs.mip -> read_mip,
    CSRs.mie -> reg_mie,
    CSRs.mscratch -> reg_mscratch,
    CSRs.mepc -> reg_mepc.sextTo(xLen),
    CSRs.mbadaddr -> reg_mbadaddr.sextTo(xLen),
    CSRs.mcause -> reg_mcause,
    CSRs.mhartid -> io.hartid)

  val debug_csrs = LinkedHashMap[Int,Bits](
    CSRs.dcsr -> reg_dcsr.asUInt,
    CSRs.dpc -> reg_dpc.asUInt,
    CSRs.dscratch -> reg_dscratch.asUInt)

  val fp_csrs = LinkedHashMap[Int,Bits](
    CSRs.fflags -> reg_fflags,
    CSRs.frm -> reg_frm,
    CSRs.fcsr -> Cat(reg_frm, reg_fflags))

  if (usingDebug)
    read_mapping ++= debug_csrs

  if (usingFPU)
    read_mapping ++= fp_csrs

  if (coreParams.haveBasicCounters) {
    read_mapping += CSRs.mcycle -> reg_cycle
    read_mapping += CSRs.minstret -> reg_instret

    for (((e, c), i) <- (reg_hpmevent.padTo(CSR.nHPM, UInt(0))
                         zip reg_hpmcounter.map(x => x: UInt).padTo(CSR.nHPM, UInt(0))) zipWithIndex) {
      read_mapping += (i + CSR.firstHPE) -> e // mhpmeventN
      read_mapping += (i + CSR.firstMHPC) -> c // mhpmcounterN
      if (usingUser) read_mapping += (i + CSR.firstHPC) -> c // hpmcounterN
      if (xLen == 32) {
        read_mapping += (i + CSR.firstMHPCH) -> c // mhpmcounterNh
        if (usingUser) read_mapping += (i + CSR.firstHPCH) -> c // hpmcounterNh
      }
    }

    if (usingUser) {
      read_mapping += CSRs.mcounteren -> reg_mcounteren
      read_mapping += CSRs.cycle -> reg_cycle
      read_mapping += CSRs.instret -> reg_instret
    }

    if (xLen == 32) {
      read_mapping += CSRs.mcycleh -> (reg_cycle >> 32)
      read_mapping += CSRs.minstreth -> (reg_instret >> 32)
      if (usingUser) {
        read_mapping += CSRs.cycleh -> (reg_cycle >> 32)
        read_mapping += CSRs.instreth -> (reg_instret >> 32)
      }
    }
  }

  if (usingVM) {
    val read_sie = reg_mie & reg_mideleg
    val read_sip = read_mip & reg_mideleg
    val read_sstatus = Wire(init = 0.U.asTypeOf(new MStatus))
    read_sstatus.sd := io.status.sd
    read_sstatus.uxl := io.status.uxl
    read_sstatus.sd_rv32 := io.status.sd_rv32
    read_sstatus.mxr := io.status.mxr
    read_sstatus.sum := io.status.sum
    read_sstatus.xs := io.status.xs
    read_sstatus.fs := io.status.fs
    read_sstatus.spp := io.status.spp
    read_sstatus.spie := io.status.spie
    read_sstatus.sie := io.status.sie

    read_mapping += CSRs.sstatus -> (read_sstatus.asUInt())(xLen-1,0)
    read_mapping += CSRs.sip -> read_sip.asUInt
    read_mapping += CSRs.sie -> read_sie.asUInt
    read_mapping += CSRs.sscratch -> reg_sscratch
    read_mapping += CSRs.scause -> reg_scause
    read_mapping += CSRs.sbadaddr -> reg_sbadaddr.sextTo(xLen)
    read_mapping += CSRs.sptbr -> reg_sptbr.asUInt
    read_mapping += CSRs.sepc -> reg_sepc.sextTo(xLen)
    read_mapping += CSRs.stvec -> reg_stvec.sextTo(xLen)
    read_mapping += CSRs.scounteren -> reg_scounteren
    read_mapping += CSRs.mideleg -> reg_mideleg
    read_mapping += CSRs.medeleg -> reg_medeleg
  }

  val pmpCfgPerCSR = xLen / new PMPConfig().getWidth
  def pmpCfgIndex(i: Int) = (xLen / 32) * (i / pmpCfgPerCSR)
  if (reg_pmp.nonEmpty) {
    require(reg_pmp.size <= CSR.maxPMPs)
    val read_pmp = reg_pmp.padTo(CSR.maxPMPs, 0.U.asTypeOf(new PMP))
    for (i <- 0 until read_pmp.size by pmpCfgPerCSR)
      read_mapping += (CSRs.pmpcfg0 + pmpCfgIndex(i)) -> read_pmp.map(_.cfg).slice(i, i + pmpCfgPerCSR).asUInt
    for ((pmp, i) <- read_pmp zipWithIndex)
      read_mapping += (CSRs.pmpaddr0 + i) -> pmp.addr
  }

<<<<<<< HEAD
  for (i <- 0 until nCustomMrwCsrs) {
    val addr = 0xcc0 + i
    require(addr < (1 << CSR.ADDRSZ))
    require(!read_mapping.contains(addr), "custom MRW CSR address " + i + " is already in use")
    read_mapping += addr -> io.custom_mrw_csrs(i)
  }

  for (i <- 0 until nCustomMrwCsrs) {
    val addr = 0xfc0 + i
    require(addr < (1 << CSR.ADDRSZ))
    require(!read_mapping.contains(addr), "custom MRW CSR address " + i + " is already in use")
    read_mapping += addr -> io.custom_mrw_csrs(i)
  }

=======
>>>>>>> 9f83db99
  val decoded_addr = read_mapping map { case (k, v) => k -> (io.rw.addr === k) }
  val wdata = readModifyWriteCSR(io.rw.cmd, io.rw.rdata, io.rw.wdata)

  val system_insn = io.rw.cmd === CSR.I
  val opcode = UInt(1) << io.rw.addr(2,0)
  val insn_call = system_insn && opcode(0)
  val insn_break = system_insn && opcode(1)
  val insn_ret = system_insn && opcode(2)
  val insn_wfi = system_insn && opcode(5)

  for (io_dec <- io.decode) {
    def decodeAny(m: LinkedHashMap[Int,Bits]): Bool = m.map { case(k: Int, _: Bits) => io_dec.csr === k }.reduce(_||_)
    val allow_wfi = Bool(!usingVM) || reg_mstatus.prv > PRV.S || !reg_mstatus.tw
    val allow_sfence_vma = Bool(!usingVM) || reg_mstatus.prv > PRV.S || !reg_mstatus.tvm
    val allow_sret = Bool(!usingVM) || reg_mstatus.prv > PRV.S || !reg_mstatus.tsr
    io_dec.fp_illegal := io.status.fs === 0 || !reg_misa('f'-'a')
    io_dec.rocc_illegal := io.status.xs === 0 || !reg_misa('x'-'a')
    io_dec.read_illegal := reg_mstatus.prv < io_dec.csr(9,8) ||
      !decodeAny(read_mapping) ||
      io_dec.csr === CSRs.sptbr && !allow_sfence_vma ||
      (io_dec.csr.inRange(CSR.firstCtr, CSR.firstCtr + CSR.nCtr) || io_dec.csr.inRange(CSR.firstCtrH, CSR.firstCtrH + CSR.nCtr)) && reg_mstatus.prv <= PRV.S && hpm_mask(io_dec.csr(log2Ceil(CSR.firstCtr)-1,0)) ||
      Bool(usingDebug) && decodeAny(debug_csrs) && !reg_debug ||
      Bool(usingFPU) && decodeAny(fp_csrs) && io_dec.fp_illegal
    io_dec.write_illegal := io_dec.csr(11,10).andR
    io_dec.write_flush := !(io_dec.csr >= CSRs.mscratch && io_dec.csr <= CSRs.mbadaddr || io_dec.csr >= CSRs.sscratch && io_dec.csr <= CSRs.sbadaddr)
    io_dec.system_illegal := reg_mstatus.prv < io_dec.csr(9,8) ||
      !io_dec.csr(5) && io_dec.csr(2) && !allow_wfi ||
      !io_dec.csr(5) && io_dec.csr(1) && !allow_sret ||
      io_dec.csr(5) && !allow_sfence_vma
  }

  val cause =
    Mux(insn_call, reg_mstatus.prv + Causes.user_ecall,
    Mux[UInt](insn_break, Causes.breakpoint, io.cause))
  val cause_lsbs = cause(log2Up(xLen)-1,0)
  val causeIsDebugInt = cause(xLen-1) && cause_lsbs === CSR.debugIntCause
  val causeIsDebugTrigger = !cause(xLen-1) && cause_lsbs === CSR.debugTriggerCause
  val causeIsDebugBreak = !cause(xLen-1) && insn_break && Cat(reg_dcsr.ebreakm, reg_dcsr.ebreakh, reg_dcsr.ebreaks, reg_dcsr.ebreaku)(reg_mstatus.prv)
  val trapToDebug = Bool(usingDebug) && (reg_singleStepped || causeIsDebugInt || causeIsDebugTrigger || causeIsDebugBreak || reg_debug)
  val debugTVec = Mux(reg_debug, Mux(insn_break, UInt(0x800), UInt(0x808)), UInt(0x800))
  val delegate = Bool(usingVM) && reg_mstatus.prv <= PRV.S && Mux(cause(xLen-1), reg_mideleg(cause_lsbs), reg_medeleg(cause_lsbs))
  val mtvecBaseAlign = 2
  val mtvecInterruptAlign = log2Ceil(new MIP().getWidth)
  val notDebugTVec = {
    val base = Mux(delegate, reg_stvec.sextTo(vaddrBitsExtended), reg_mtvec)
    val interruptOffset = cause(mtvecInterruptAlign-1, 0) << mtvecBaseAlign
    val interruptVec = Cat(base >> (mtvecInterruptAlign + mtvecBaseAlign), interruptOffset)
    Mux(base(0) && cause(cause.getWidth-1), interruptVec, base)
  }
  val tvec = Mux(trapToDebug, debugTVec, notDebugTVec)
  io.evec := tvec
  io.ptbr := reg_sptbr
  io.eret := insn_call || insn_break || insn_ret
  io.singleStep := reg_dcsr.step && !reg_debug
  io.status := reg_mstatus
  io.status.sd := io.status.fs.andR || io.status.xs.andR
  io.status.debug := reg_debug
  io.status.isa := reg_misa
  io.status.uxl := (if (usingUser) log2Ceil(xLen) - 4 else 0)
  io.status.sxl := (if (usingVM) log2Ceil(xLen) - 4 else 0)
  io.status.dprv := Reg(next = Mux(reg_mstatus.mprv && !reg_debug, reg_mstatus.mpp, reg_mstatus.prv))
  if (xLen == 32)
    io.status.sd_rv32 := io.status.sd

  val exception = insn_call || insn_break || io.exception
  assert(PopCount(insn_ret :: insn_call :: insn_break :: io.exception :: Nil) <= 1, "these conditions must be mutually exclusive")

  when (insn_wfi && !io.singleStep && !reg_debug) { reg_wfi := true }
  when (pending_interrupts.orR || exception || io.interrupts.debug) { reg_wfi := false }
  assert(!reg_wfi || io.retire === UInt(0))

  when (io.retire(0) || exception) { reg_singleStepped := true }
  when (!io.singleStep) { reg_singleStepped := false }
  assert(!io.singleStep || io.retire <= UInt(1))
  assert(!reg_singleStepped || io.retire === UInt(0))

  val epc = ~(~io.pc | (coreInstBytes-1))
  val write_badaddr = exception && cause.isOneOf(Causes.illegal_instruction, Causes.breakpoint,
    Causes.misaligned_load, Causes.misaligned_store,
    Causes.load_access, Causes.store_access, Causes.fetch_access,
    Causes.load_page_fault, Causes.store_page_fault, Causes.fetch_page_fault)
  val badaddr_value = Mux(write_badaddr, io.badaddr, 0.U)

  when (exception) {
    when (trapToDebug) {
      when (!reg_debug) {
        reg_debug := true
        reg_dpc := epc
        reg_dcsr.cause := Mux(reg_singleStepped, 4, Mux(causeIsDebugInt, 3, Mux[UInt](causeIsDebugTrigger, 2, 1)))
        reg_dcsr.prv := trimPrivilege(reg_mstatus.prv)
        new_prv := PRV.M
      }
    }.elsewhen (delegate) {
      reg_sepc := formEPC(epc)
      reg_scause := cause
      reg_sbadaddr := badaddr_value
      reg_mstatus.spie := reg_mstatus.sie
      reg_mstatus.spp := reg_mstatus.prv
      reg_mstatus.sie := false
      new_prv := PRV.S
    }.otherwise {
      reg_mepc := formEPC(epc)
      reg_mcause := cause
      reg_mbadaddr := badaddr_value
      reg_mstatus.mpie := reg_mstatus.mie
      reg_mstatus.mpp := trimPrivilege(reg_mstatus.prv)
      reg_mstatus.mie := false
      new_prv := PRV.M
    }
  }

  when (insn_ret) {
    when (Bool(usingVM) && !io.rw.addr(9)) {
      reg_mstatus.sie := reg_mstatus.spie
      reg_mstatus.spie := true
      reg_mstatus.spp := PRV.U
      new_prv := reg_mstatus.spp
      io.evec := reg_sepc
    }.elsewhen (Bool(usingDebug) && io.rw.addr(10)) {
      new_prv := reg_dcsr.prv
      reg_debug := false
      io.evec := reg_dpc
    }.otherwise {
      reg_mstatus.mie := reg_mstatus.mpie
      reg_mstatus.mpie := true
      reg_mstatus.mpp := legalizePrivilege(PRV.U)
      new_prv := reg_mstatus.mpp
      io.evec := reg_mepc
    }
  }

  io.time := reg_cycle
  io.csr_stall := reg_wfi

  io.rw.rdata := Mux1H(for ((k, v) <- read_mapping) yield decoded_addr(k) -> v)

  io.fcsr_rm := reg_frm
  when (io.fcsr_flags.valid) {
    reg_fflags := reg_fflags | io.fcsr_flags.bits
  }

  when (io.rw.cmd.isOneOf(CSR.S, CSR.C, CSR.W)) {
    when (decoded_addr(CSRs.mstatus)) {
      val new_mstatus = new MStatus().fromBits(wdata)
      reg_mstatus.mie := new_mstatus.mie
      reg_mstatus.mpie := new_mstatus.mpie

      if (usingUser) {
        reg_mstatus.mprv := new_mstatus.mprv
        reg_mstatus.mpp := trimPrivilege(new_mstatus.mpp)
        if (usingVM) {
          reg_mstatus.mxr := new_mstatus.mxr
          reg_mstatus.sum := new_mstatus.sum
          reg_mstatus.spp := new_mstatus.spp
          reg_mstatus.spie := new_mstatus.spie
          reg_mstatus.sie := new_mstatus.sie
          reg_mstatus.tw := new_mstatus.tw
          reg_mstatus.tvm := new_mstatus.tvm
          reg_mstatus.tsr := new_mstatus.tsr
        }
      }

      if (usingVM || usingFPU) reg_mstatus.fs := Fill(2, new_mstatus.fs.orR)
      if (usingRoCC) reg_mstatus.xs := Fill(2, new_mstatus.xs.orR)
    }
    when (decoded_addr(CSRs.misa)) {
      val mask = UInt(isaStringToMask(isaMaskString), xLen)
      val f = wdata('f' - 'a')
      if (coreParams.misaWritable)
        reg_misa := ~(~wdata | (!f << ('d' - 'a'))) & mask | reg_misa & ~mask
    }
    when (decoded_addr(CSRs.mip)) {
      // MIP should be modified based on the value in reg_mip, not the value
      // in read_mip, since read_mip.seip is the OR of reg_mip.seip and
      // io.interrupts.seip.  We don't want the value on the PLIC line to
      // inadvertently be OR'd into read_mip.seip.
      val new_mip = readModifyWriteCSR(io.rw.cmd, reg_mip.asUInt, io.rw.wdata).asTypeOf(new MIP)
      if (usingVM) {
        reg_mip.ssip := new_mip.ssip
        reg_mip.stip := new_mip.stip
        reg_mip.seip := new_mip.seip
      }
    }
    when (decoded_addr(CSRs.mie))      { reg_mie := wdata & supported_interrupts }
    when (decoded_addr(CSRs.mepc))     { reg_mepc := formEPC(wdata) }
    when (decoded_addr(CSRs.mscratch)) { reg_mscratch := wdata }
    if (mtvecWritable)
      when (decoded_addr(CSRs.mtvec))  { reg_mtvec := ~(~wdata | 2.U | Mux(wdata(0), UInt(((BigInt(1) << mtvecInterruptAlign) - 1) << mtvecBaseAlign), 0.U)) }
    when (decoded_addr(CSRs.mcause))   { reg_mcause := wdata & UInt((BigInt(1) << (xLen-1)) + 31) /* only implement 5 LSBs and MSB */ }
    when (decoded_addr(CSRs.mbadaddr)) { reg_mbadaddr := wdata(vaddrBitsExtended-1,0) }

    for (((e, c), i) <- (reg_hpmevent zip reg_hpmcounter) zipWithIndex) {
      writeCounter(i + CSR.firstMHPC, c, wdata)
      when (decoded_addr(i + CSR.firstHPE)) { e := perfEventSets.maskEventSelector(wdata) }
    }
    if (coreParams.haveBasicCounters) {
      writeCounter(CSRs.mcycle, reg_cycle, wdata)
      writeCounter(CSRs.minstret, reg_instret, wdata)
    }

    if (usingFPU) {
      when (decoded_addr(CSRs.fflags)) { reg_fflags := wdata }
      when (decoded_addr(CSRs.frm))    { reg_frm := wdata }
      when (decoded_addr(CSRs.fcsr))   { reg_fflags := wdata; reg_frm := wdata >> reg_fflags.getWidth }
    }
    if (usingDebug) {
      when (decoded_addr(CSRs.dcsr)) {
        val new_dcsr = new DCSR().fromBits(wdata)
        reg_dcsr.step := new_dcsr.step
        reg_dcsr.ebreakm := new_dcsr.ebreakm
        if (usingVM) reg_dcsr.ebreaks := new_dcsr.ebreaks
        if (usingUser) reg_dcsr.ebreaku := new_dcsr.ebreaku
        if (usingUser) reg_dcsr.prv := trimPrivilege(new_dcsr.prv)
      }
      when (decoded_addr(CSRs.dpc))      { reg_dpc := ~(~wdata | (coreInstBytes-1)) }
      when (decoded_addr(CSRs.dscratch)) { reg_dscratch := wdata }
    }
    if (usingVM) {
      when (decoded_addr(CSRs.sstatus)) {
        val new_sstatus = new MStatus().fromBits(wdata)
        reg_mstatus.sie := new_sstatus.sie
        reg_mstatus.spie := new_sstatus.spie
        reg_mstatus.spp := new_sstatus.spp
        reg_mstatus.mxr := new_sstatus.mxr
        reg_mstatus.sum := new_sstatus.sum
        reg_mstatus.fs := Fill(2, new_sstatus.fs.orR) // even without an FPU
        if (usingRoCC) reg_mstatus.xs := Fill(2, new_sstatus.xs.orR)
      }
      when (decoded_addr(CSRs.sip)) {
        val new_sip = new MIP().fromBits(wdata)
        reg_mip.ssip := new_sip.ssip
      }
      when (decoded_addr(CSRs.sptbr)) {
        val new_sptbr = new PTBR().fromBits(wdata)
        val valid_mode = new_sptbr.pgLevelsToMode(pgLevels)
        when (new_sptbr.mode === 0) { reg_sptbr.mode := 0 }
        when (new_sptbr.mode === valid_mode) { reg_sptbr.mode := valid_mode }
        when (new_sptbr.mode === 0 || new_sptbr.mode === valid_mode) {
          reg_sptbr.ppn := new_sptbr.ppn(ppnBits-1,0)
          if (asIdBits > 0) reg_sptbr.asid := new_sptbr.asid(asIdBits-1,0)
        }
      }
      when (decoded_addr(CSRs.sie))      { reg_mie := (reg_mie & ~reg_mideleg) | (wdata & reg_mideleg) }
      when (decoded_addr(CSRs.sscratch)) { reg_sscratch := wdata }
      when (decoded_addr(CSRs.sepc))     { reg_sepc := formEPC(wdata) }
      when (decoded_addr(CSRs.stvec))    { reg_stvec := ~(~wdata | 2.U | Mux(wdata(0), UInt(((BigInt(1) << mtvecInterruptAlign) - 1) << mtvecBaseAlign), 0.U)) }
      when (decoded_addr(CSRs.scause))   { reg_scause := wdata & UInt((BigInt(1) << (xLen-1)) + 31) /* only implement 5 LSBs and MSB */ }
      when (decoded_addr(CSRs.sbadaddr)) { reg_sbadaddr := wdata(vaddrBitsExtended-1,0) }
      when (decoded_addr(CSRs.mideleg))  { reg_mideleg := wdata & delegable_interrupts }
      when (decoded_addr(CSRs.medeleg))  { reg_medeleg := wdata & delegable_exceptions }
      when (decoded_addr(CSRs.scounteren)) { reg_scounteren := wdata & UInt(delegable_counters) }
    }
    if (usingUser) {
      when (decoded_addr(CSRs.mcounteren)) { reg_mcounteren := wdata & UInt(delegable_counters) }
    }
    if (nBreakpoints > 0) {
      when (decoded_addr(CSRs.tselect)) { reg_tselect := wdata }

      val bp = reg_bp(reg_tselect)
      when (!bp.control.dmode || reg_debug) {
        when (decoded_addr(CSRs.tdata1)) {
          val newBPC = new BPControl().fromBits(wdata)
          val dMode = newBPC.dmode && reg_debug
          bp.control := newBPC
          bp.control.dmode := dMode
          bp.control.action := dMode && newBPC.action
        }
        when (decoded_addr(CSRs.tdata2)) { bp.address := wdata }
      }
    }
    if (reg_pmp.nonEmpty) for (((pmp, next), i) <- (reg_pmp zip (reg_pmp.tail :+ reg_pmp.last)) zipWithIndex) {
      require(xLen % pmp.cfg.getWidth == 0)
      when (decoded_addr(CSRs.pmpcfg0 + pmpCfgIndex(i)) && !pmp.cfgLocked) {
        pmp.cfg := new PMPConfig().fromBits(wdata >> ((i * pmp.cfg.getWidth) % xLen))
      }
      when (decoded_addr(CSRs.pmpaddr0 + i) && !pmp.addrLocked(next)) {
        pmp.addr := wdata
      }
    }
  }

  if (!usingVM) {
    reg_mideleg := 0
    reg_medeleg := 0
    reg_scounteren := 0
  }

  if (!usingUser) {
    reg_mcounteren := 0
  }

  reg_sptbr.asid := 0
  if (nBreakpoints <= 1) reg_tselect := 0
  if (nBreakpoints >= 1)
    reg_bp(nBreakpoints-1).control.chain := false
  for (bpc <- reg_bp map {_.control}) {
    bpc.ttype := bpc.tType
    bpc.maskmax := bpc.maskMax
    bpc.reserved := 0
    bpc.zero := 0
    bpc.h := false
    if (!usingVM) bpc.s := false
    if (!usingUser) bpc.u := false
    if (!usingVM && !usingUser) bpc.m := true
    when (reset) {
      bpc.action := false
      bpc.dmode := false
      bpc.r := false
      bpc.w := false
      bpc.x := false
    }
  }
  for (bp <- reg_bp drop nBreakpoints)
    bp := new BP().fromBits(0)
  for (pmp <- reg_pmp) {
    pmp.cfg.res := 0
    when (reset) {
      pmp.cfg.a := 0
      pmp.cfg.l := 0
    }
  }

  for (((t, insn), i) <- (io.trace zip io.inst).zipWithIndex) {
    t.exception := io.retire >= i && exception
    t.valid := io.retire > i || t.exception
    t.insn := insn
    t.iaddr := io.pc
    t.priv := Cat(reg_debug, reg_mstatus.prv)
    t.cause := cause
    t.interrupt := cause(xLen-1)
    t.tval := badaddr_value
  }

  def chooseInterrupt(masks: Seq[UInt]): (Bool, UInt) = {
    val nonstandard = supported_interrupts.getWidth-1 to 12 by -1
    // MEI, MSI, MTI, SEI, SSI, STI, UEI, USI, UTI
    val standard = Seq(11, 3, 7, 9, 1, 5, 8, 0, 4)
    val priority = nonstandard ++ standard
    val paddedMasks = masks.reverse.map(_.padTo(xLen))
    val any = paddedMasks.flatMap(m => priority.map(i => m(i))).reduce(_||_)
    val which = PriorityMux(paddedMasks.flatMap(m => priority.map(i => (m(i), i.U))))
    (any, which)
  }

  def readModifyWriteCSR(cmd: UInt, rdata: UInt, wdata: UInt) =
    (Mux(cmd.isOneOf(CSR.S, CSR.C), rdata, UInt(0)) | wdata) & ~Mux(cmd === CSR.C, wdata, UInt(0))

  def legalizePrivilege(priv: UInt): UInt =
    if (usingVM) Mux(priv === PRV.H, PRV.U, priv)
    else if (usingUser) Fill(2, priv(0))
    else PRV.M

  def trimPrivilege(priv: UInt): UInt =
    if (usingVM) priv
    else legalizePrivilege(priv)

  def writeCounter(lo: Int, ctr: WideCounter, wdata: UInt) = {
    if (xLen == 32) {
      val hi = lo + CSRs.mcycleh - CSRs.mcycle
      when (decoded_addr(lo)) { ctr := Cat(ctr(ctr.getWidth-1, 32), wdata) }
      when (decoded_addr(hi)) { ctr := Cat(wdata(ctr.getWidth-33, 0), ctr(31, 0)) }
    } else {
      when (decoded_addr(lo)) { ctr := wdata(ctr.getWidth-1, 0) }
    }
  }
  def formEPC(x: UInt) = ~(~x | Cat(!reg_misa('c'-'a'), UInt(1)))
  def isaStringToMask(s: String) = s.map(x => 1 << (x - 'A')).foldLeft(0)(_|_)
}<|MERGE_RESOLUTION|>--- conflicted
+++ resolved
@@ -160,11 +160,7 @@
   val tval = UInt(width = coreMaxAddrBits max iLen)
 }
 
-<<<<<<< HEAD
-class CSRDecodeInfo extends Bundle {
-=======
 class CSRDecodeIO extends Bundle {
->>>>>>> 9f83db99
   val csr = UInt(INPUT, CSR.ADDRSZ)
   val fp_illegal = Bool(OUTPUT)
   val rocc_illegal = Bool(OUTPUT)
@@ -185,11 +181,7 @@
     val wdata = Bits(INPUT, xLen)
   }
 
-<<<<<<< HEAD
-  val decode = Vec(decodeWidth, new CSRDecodeInfo)
-=======
   val decode = Vec(decodeWidth, new CSRDecodeIO)
->>>>>>> 9f83db99
 
   val csr_stall = Bool(OUTPUT)
   val eret = Bool(OUTPUT)
@@ -453,23 +445,6 @@
       read_mapping += (CSRs.pmpaddr0 + i) -> pmp.addr
   }
 
-<<<<<<< HEAD
-  for (i <- 0 until nCustomMrwCsrs) {
-    val addr = 0xcc0 + i
-    require(addr < (1 << CSR.ADDRSZ))
-    require(!read_mapping.contains(addr), "custom MRW CSR address " + i + " is already in use")
-    read_mapping += addr -> io.custom_mrw_csrs(i)
-  }
-
-  for (i <- 0 until nCustomMrwCsrs) {
-    val addr = 0xfc0 + i
-    require(addr < (1 << CSR.ADDRSZ))
-    require(!read_mapping.contains(addr), "custom MRW CSR address " + i + " is already in use")
-    read_mapping += addr -> io.custom_mrw_csrs(i)
-  }
-
-=======
->>>>>>> 9f83db99
   val decoded_addr = read_mapping map { case (k, v) => k -> (io.rw.addr === k) }
   val wdata = readModifyWriteCSR(io.rw.cmd, io.rw.rdata, io.rw.wdata)
 
