--- conflicted
+++ resolved
@@ -252,18 +252,13 @@
   implicit val uc = UncoreConfiguration(l2, tl, NTILES, NBANKS, bankIdLsb = 5, nSCR = 64)
 
   val ic = ICacheConfig(128, 2, ntlb = 8, nbtb = 38)
-<<<<<<< HEAD
 
   val dsize = RangeParam("dsize",7,7,9)
   val dc = DCacheConfig(math.pow(2, dsize.getValue).toInt, 4, ntlb = 8, nmshr = NMSHRS, nrpq = 16, nsdq = 17, states = co.nClientStates)
   //val dc = DCacheConfig(128, 4, ntlb = 8, nmshr = NMSHRS, nrpq = 16, nsdq = 17, states = co.nClientStates)
 
-=======
-  val dc = DCacheConfig(128, 4, ntlb = 8, 
-                        nmshr = NMSHRS, nrpq = 16, nsdq = 17, states = co.nClientStates)
   val vic = ICacheConfig(128, 1)
   val hc = hwacha.HwachaConfiguration(vic, dc, 8, 256, ndtlb = 8, nptlb = 2)
->>>>>>> 755293d7
   val rc = RocketConfiguration(tl, ic, dc,
                                fpu = HAS_FPU
                                //,rocc = (c: RocketConfiguration) => (new hwacha.Hwacha(hc, c))
