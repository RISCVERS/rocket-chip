// See LICENSE for license details.

package uncore.tilelink2

import Chisel._
import chisel3.internal.sourceinfo.SourceInfo
import chisel3.util.IrrevocableIO
import diplomacy._

class TLEdge(
  client:  TLClientPortParameters,
  manager: TLManagerPortParameters)
  extends TLEdgeParameters(client, manager)
{
  def isAligned(address: UInt, lgSize: UInt): Bool = {
    if (maxLgSize == 0) Bool(true) else {
      val mask = UIntToOH1(lgSize, maxLgSize)
<<<<<<< HEAD
      (addr_lo & mask) === UInt(0)
    }
  }

  def mask(addr_lo: UInt, lgSize: UInt): UInt =
    maskGen(addr_lo, lgSize, manager.beatBytes)

  // !!! make sure to align addr_lo for PutPartials with 0 masks
  def addr_lo(mask: UInt, lgSize: UInt): UInt = {
    val sizeOH1 = UIntToOH1(lgSize, log2Up(manager.beatBytes))
    // Almost OHToUInt, but bits set => bits not set
    def helper(mask: UInt, width: Int): UInt = {
      if (width <= 1) {
        UInt(0)
      } else if (width == 2) {
        ~mask(0, 0)
      } else {
        val mid = 1 << (log2Up(width)-1)
        val hi = mask(width-1, mid)
        val lo = mask(mid-1, 0)
        Cat(!lo.orR, helper(hi | lo, mid))
      }
    }
    helper(mask, bundle.dataBits/8) & ~sizeOH1
=======
      (address & mask) === UInt(0)
    }
>>>>>>> 9ab0c146
  }

  def mask(address: UInt, lgSize: UInt): UInt =
    maskGen(address, lgSize, manager.beatBytes)

  def staticHasData(bundle: TLChannel): Option[Boolean] = {
    bundle match {
      case _:TLBundleA => {
        // Do there exist A messages with Data?
        val aDataYes = manager.anySupportArithmetic || manager.anySupportLogical || manager.anySupportPutFull || manager.anySupportPutPartial
        // Do there exist A messages without Data?
        val aDataNo  = manager.anySupportAcquire || manager.anySupportGet || manager.anySupportHint
        // Statically optimize the case where hasData is a constant
        if (!aDataYes) Some(false) else if (!aDataNo) Some(true) else None
      }
      case _:TLBundleB => {
        // Do there exist B messages with Data?
        val bDataYes = client.anySupportArithmetic || client.anySupportLogical || client.anySupportPutFull || client.anySupportPutPartial
        // Do there exist B messages without Data?
        val bDataNo  = client.anySupportProbe || client.anySupportGet || client.anySupportHint
        // Statically optimize the case where hasData is a constant
        if (!bDataYes) Some(false) else if (!bDataNo) Some(true) else None
      }
      case _:TLBundleC => {
        // Do there eixst C messages with Data?
        val cDataYes = client.anySupportGet || client.anySupportArithmetic || client.anySupportLogical || client.anySupportProbe
        // Do there exist C messages without Data?
        val cDataNo  = client.anySupportPutFull || client.anySupportPutPartial || client.anySupportHint || client.anySupportProbe
        if (!cDataYes) Some(false) else if (!cDataNo) Some(true) else None
      }
      case _:TLBundleD => {
        // Do there eixst D messages with Data?
        val dDataYes = manager.anySupportGet || manager.anySupportArithmetic || manager.anySupportLogical || manager.anySupportAcquire
        // Do there exist D messages without Data?
        val dDataNo  = manager.anySupportPutFull || manager.anySupportPutPartial || manager.anySupportHint || manager.anySupportAcquire
        if (!dDataYes) Some(false) else if (!dDataNo) Some(true) else None
      }
      case _:TLBundleE => Some(false)
    }
  }

  def hasFollowUp(x: TLChannel): Bool = {
    x match {
      case a: TLBundleA => Bool(true)
      case b: TLBundleB => Bool(true)
      case c: TLBundleC => c.opcode(2) && c.opcode(1)
        //    opcode === TLMessages.Release ||
        //    opcode === TLMessages.ReleaseData
      case d: TLBundleD => d.opcode(2) && !d.opcode(1)
        //    opcode === TLMessages.Grant     ||
        //    opcode === TLMessages.GrantData
      case e: TLBundleE => Bool(false)
    }
  }

  def hasData(x: TLChannel): Bool = {
    val opdata = x match {
      case a: TLBundleA => !a.opcode(2)
        //    opcode === TLMessages.PutFullData    ||
        //    opcode === TLMessages.PutPartialData ||
        //    opcode === TLMessages.ArithmeticData ||
        //    opcode === TLMessages.LogicalData
      case b: TLBundleB => !b.opcode(2)
        //    opcode === TLMessages.PutFullData    ||
        //    opcode === TLMessages.PutPartialData ||
        //    opcode === TLMessages.ArithmeticData ||
        //    opcode === TLMessages.LogicalData
      case c: TLBundleC => c.opcode(0)
        //    opcode === TLMessages.AccessAckData ||
        //    opcode === TLMessages.ProbeAckData  ||
        //    opcode === TLMessages.ReleaseData
      case d: TLBundleD => d.opcode(0)
        //    opcode === TLMessages.AccessAckData ||
        //    opcode === TLMessages.GrantData
      case e: TLBundleE => Bool(false)
    }
    staticHasData(x).map(Bool(_)).getOrElse(opdata)
  }

  def size(x: TLDataChannel): UInt = {
    x match {
      case a: TLBundleA => a.size
      case b: TLBundleB => b.size
      case c: TLBundleC => c.size
      case d: TLBundleD => d.size
    }
  }

  def data(x: TLDataChannel): UInt = {
    x match {
      case a: TLBundleA => a.data
      case b: TLBundleB => b.data
      case c: TLBundleC => c.data
      case d: TLBundleD => d.data
    }
  }

  def mask(x: TLDataChannel): UInt = {
    x match {
      case a: TLBundleA => a.mask
      case b: TLBundleB => b.mask
      case c: TLBundleC => mask(c.address, c.size)
      case d: TLBundleD => mask(d.addr_lo, d.size)
    }
  }

  def full_mask(x: TLDataChannel): UInt = {
    x match {
      case a: TLBundleA => mask(a.address, a.size)
      case b: TLBundleB => mask(b.address, b.size)
      case c: TLBundleC => mask(c.address, c.size)
      case d: TLBundleD => mask(d.addr_lo, d.size)
    }
  }

  def address(x: TLDataChannel): UInt = {
    x match {
      case a: TLBundleA => a.address
      case b: TLBundleB => b.address
      case c: TLBundleC => c.address
      case d: TLBundleD => d.addr_lo
    }
  }

  def addr_hi(x: UInt): UInt = x >> log2Ceil(manager.beatBytes)
  def addr_lo(x: UInt): UInt =
    if (manager.beatBytes == 1) UInt(0) else x(log2Ceil(manager.beatBytes)-1, 0)

  def addr_hi(x: TLAddrChannel): UInt = addr_hi(address(x))
  def addr_lo(x: TLDataChannel): UInt = addr_lo(address(x))

  def numBeats(x: TLChannel): UInt = {
    x match {
      case _: TLBundleE => UInt(1)
      case bundle: TLDataChannel => {
        val hasData = this.hasData(bundle)
        val size = this.size(bundle)
        val cutoff = log2Ceil(manager.beatBytes)
        val small = if (manager.maxTransfer <= manager.beatBytes) Bool(true) else size <= UInt(cutoff)
        val decode = UIntToOH(size, maxLgSize+1) >> cutoff
        Mux(hasData, decode | small.asUInt, UInt(1))
      }
    }
  }

  def numBeats1(x: TLChannel): UInt = {
    x match {
      case _: TLBundleE => UInt(0)
      case bundle: TLDataChannel => {
        if (maxLgSize == 0) {
          UInt(0)
        } else {
          val decode = UIntToOH1(size(bundle), maxLgSize) >> log2Ceil(manager.beatBytes)
          Mux(hasData(bundle), decode, UInt(0))
        }
      }
    }
  }

  def firstlast(bits: TLChannel, fire: Bool): (Bool, Bool, UInt) = {
    val beats1   = numBeats1(bits)
    val counter  = RegInit(UInt(0, width = log2Up(maxTransfer / manager.beatBytes)))
    val counter1 = counter - UInt(1)
    val first = counter === UInt(0)
    val last  = counter === UInt(1) || beats1 === UInt(0)
    when (fire) {
      counter := Mux(first, beats1, counter1)
    }
<<<<<<< HEAD
    (first, last, beats1 & ~counter1)
  }

  def firstlast(x: IrrevocableIO[TLChannel]): (Bool, Bool, UInt) = firstlast(x.bits, x.fire())
=======
    (first, last, (beats1 & ~counter1) << log2Ceil(manager.beatBytes))
  }

  def firstlast(x: DecoupledIO[TLChannel]): (Bool, Bool, UInt) = firstlast(x.bits, x.fire())
>>>>>>> 9ab0c146
}

class TLEdgeOut(
  client:  TLClientPortParameters,
  manager: TLManagerPortParameters)
  extends TLEdge(client, manager)
{
  // Transfers
  def Acquire(fromSource: UInt, toAddress: UInt, lgSize: UInt, growPermissions: UInt) = {
    require (manager.anySupportAcquire)
    val legal = manager.supportsAcquireFast(toAddress, lgSize)
    val a = Wire(new TLBundleA(bundle))
    a.opcode  := TLMessages.Acquire
    a.param   := growPermissions
    a.size    := lgSize
    a.source  := fromSource
    a.address := toAddress
    a.mask    := SInt(-1).asUInt
    a.data    := UInt(0)
    (legal, a)
  }

  def Release(fromSource: UInt, toAddress: UInt, lgSize: UInt, shrinkPermissions: UInt) = {
    require (manager.anySupportAcquire)
    val legal = manager.supportsAcquireFast(toAddress, lgSize)
    val c = Wire(new TLBundleC(bundle))
    c.opcode  := TLMessages.Release
    c.param   := shrinkPermissions
    c.size    := lgSize
    c.source  := fromSource
    c.address := toAddress
    c.data    := UInt(0)
    c.error   := Bool(false)
    (legal, c)
  }

  def Release(fromSource: UInt, toAddress: UInt, lgSize: UInt, shrinkPermissions: UInt, data: UInt) = {
    require (manager.anySupportAcquire)
    val legal = manager.supportsAcquireFast(toAddress, lgSize)
    val c = Wire(new TLBundleC(bundle))
    c.opcode  := TLMessages.ReleaseData
    c.param   := shrinkPermissions
    c.size    := lgSize
    c.source  := fromSource
    c.address := toAddress
    c.data    := data
    c.error   := Bool(false)
    (legal, c)
  }

  def ProbeAck(fromSource: UInt, toAddress: UInt, lgSize: UInt, reportPermissions: UInt) = {
    val c = Wire(new TLBundleC(bundle))
    c.opcode  := TLMessages.ProbeAck
    c.param   := reportPermissions
    c.size    := lgSize
    c.source  := fromSource
    c.address := toAddress
    c.data    := UInt(0)
    c.error   := Bool(false)
    c
  }

  def ProbeAck(fromSource: UInt, toAddress: UInt, lgSize: UInt, reportPermissions: UInt, data: UInt) = {
    val c = Wire(new TLBundleC(bundle))
    c.opcode  := TLMessages.ProbeAckData
    c.param   := reportPermissions
    c.size    := lgSize
    c.source  := fromSource
    c.address := toAddress
    c.data    := data
    c.error   := Bool(false)
    c
  }

  def GrantAck(toSink: UInt) = {
    val e = Wire(new TLBundleE(bundle))
    e.sink := toSink
    e
  }

  // Accesses
  def Get(fromSource: UInt, toAddress: UInt, lgSize: UInt) = {
    require (manager.anySupportGet)
    val legal = manager.supportsGetFast(toAddress, lgSize)
    val a = Wire(new TLBundleA(bundle))
    a.opcode  := TLMessages.Get
    a.param   := UInt(0)
    a.size    := lgSize
    a.source  := fromSource
    a.address := toAddress
    a.mask    := mask(toAddress, lgSize)
    a.data    := UInt(0)
    (legal, a)
  }

  def Put(fromSource: UInt, toAddress: UInt, lgSize: UInt, data: UInt) = {
    require (manager.anySupportPutFull)
    val legal = manager.supportsPutFullFast(toAddress, lgSize)
    val a = Wire(new TLBundleA(bundle))
    a.opcode  := TLMessages.PutFullData
    a.param   := UInt(0)
    a.size    := lgSize
    a.source  := fromSource
    a.address := toAddress
    a.mask    := mask(toAddress, lgSize)
    a.data    := data
    (legal, a)
  }

  def Put(fromSource: UInt, toAddress: UInt, lgSize: UInt, data: UInt, mask : UInt) = {
    require (manager.anySupportPutPartial)
    val legal = manager.supportsPutPartialFast(toAddress, lgSize)
    val a = Wire(new TLBundleA(bundle))
    a.opcode  := TLMessages.PutPartialData
    a.param   := UInt(0)
    a.size    := lgSize
    a.source  := fromSource
    a.address := toAddress
    a.mask    := mask
    a.data    := data
    (legal, a)
  }

  def Arithmetic(fromSource: UInt, toAddress: UInt, lgSize: UInt, data: UInt, atomic: UInt) = {
    require (manager.anySupportArithmetic)
    val legal = manager.supportsArithmeticFast(toAddress, lgSize)
    val a = Wire(new TLBundleA(bundle))
    a.opcode  := TLMessages.ArithmeticData
    a.param   := atomic
    a.size    := lgSize
    a.source  := fromSource
    a.address := toAddress
    a.mask    := mask(toAddress, lgSize)
    a.data    := data
    (legal, a)
  }

  def Logical(fromSource: UInt, toAddress: UInt, lgSize: UInt, data: UInt, atomic: UInt) = {
    require (manager.anySupportLogical)
    val legal = manager.supportsLogicalFast(toAddress, lgSize)
    val a = Wire(new TLBundleA(bundle))
    a.opcode  := TLMessages.LogicalData
    a.param   := atomic
    a.size    := lgSize
    a.source  := fromSource
    a.address := toAddress
    a.mask    := mask(toAddress, lgSize)
    a.data    := data
    (legal, a)
  }

  def Hint(fromSource: UInt, toAddress: UInt, lgSize: UInt, param: UInt) = {
    require (manager.anySupportHint)
    val legal = manager.supportsHintFast(toAddress, lgSize)
    val a = Wire(new TLBundleA(bundle))
    a.opcode  := TLMessages.Hint
    a.param   := param
    a.size    := lgSize
    a.source  := fromSource
    a.address := toAddress
    a.mask    := mask(toAddress, lgSize)
    a.data    := UInt(0)
    (legal, a)
  }

  def AccessAck(b: TLBundleB): TLBundleC = AccessAck(b.source, address(b), b.size)
  def AccessAck(b: TLBundleB, error: Bool): TLBundleC = AccessAck(b.source, address(b), b.size, error)
  def AccessAck(fromSource: UInt, toAddress: UInt, lgSize: UInt): TLBundleC = AccessAck(fromSource, toAddress, lgSize, Bool(false))
  def AccessAck(fromSource: UInt, toAddress: UInt, lgSize: UInt, error: Bool) = {
    val c = Wire(new TLBundleC(bundle))
    c.opcode  := TLMessages.AccessAck
    c.param   := UInt(0)
    c.size    := lgSize
    c.source  := fromSource
    c.address := toAddress
    c.data    := UInt(0)
    c.error   := error
    c
  }

  def AccessAck(b: TLBundleB, data: UInt): TLBundleC = AccessAck(b.source, address(b), b.size, data)
  def AccessAck(b: TLBundleB, data: UInt, error: Bool): TLBundleC = AccessAck(b.source, address(b), b.size, data, error)
  def AccessAck(fromSource: UInt, toAddress: UInt, lgSize: UInt, data: UInt): TLBundleC = AccessAck(fromSource, toAddress, lgSize, data, Bool(false))
  def AccessAck(fromSource: UInt, toAddress: UInt, lgSize: UInt, data: UInt, error: Bool) = {
    val c = Wire(new TLBundleC(bundle))
    c.opcode  := TLMessages.AccessAckData
    c.param   := UInt(0)
    c.size    := lgSize
    c.source  := fromSource
    c.address := toAddress
    c.data    := data
    c.error   := error
    c
  }

  def HintAck(b: TLBundleB): TLBundleC = HintAck(b.source, address(b), b.size)
  def HintAck(fromSource: UInt, toAddress: UInt, lgSize: UInt) = {
    val c = Wire(new TLBundleC(bundle))
    c.opcode  := TLMessages.HintAck
    c.param   := UInt(0)
    c.size    := lgSize
    c.source  := fromSource
    c.address := toAddress
    c.data    := UInt(0)
    c.error   := Bool(false)
    c
  }
}

class TLEdgeIn(
  client:  TLClientPortParameters,
  manager: TLManagerPortParameters)
  extends TLEdge(client, manager)
{
  // Transfers
  def Probe(fromAddress: UInt, toSource: UInt, lgSize: UInt, capPermissions: UInt) = {
    require (client.anySupportProbe)
    val legal = client.supportsProbe(toSource, lgSize)
    val b = Wire(new TLBundleB(bundle))
    b.opcode  := TLMessages.Probe
    b.param   := capPermissions
    b.size    := lgSize
    b.source  := toSource
    b.address := fromAddress
    b.mask    := SInt(-1).asUInt
    b.data    := UInt(0)
    (legal, b)
  }

  def Grant(fromAddress: UInt, fromSink: UInt, toSource: UInt, lgSize: UInt, capPermissions: UInt): TLBundleD = Grant(fromAddress, fromSink, toSource, lgSize, capPermissions, Bool(false))
  def Grant(fromAddress: UInt, fromSink: UInt, toSource: UInt, lgSize: UInt, capPermissions: UInt, error: Bool) = {
    val d = Wire(new TLBundleD(bundle))
    d.opcode  := TLMessages.Grant
    d.param   := capPermissions
    d.size    := lgSize
    d.source  := toSource
    d.sink    := fromSink
    d.addr_lo := addr_lo(fromAddress)
    d.data    := UInt(0)
    d.error   := error
    d
  }

  def Grant(fromAddress: UInt, fromSink: UInt, toSource: UInt, lgSize: UInt, capPermissions: UInt, data: UInt): TLBundleD = Grant(fromAddress, fromSink, toSource, lgSize, capPermissions, data, Bool(false))
  def Grant(fromAddress: UInt, fromSink: UInt, toSource: UInt, lgSize: UInt, capPermissions: UInt, data: UInt, error: Bool) = {
    val d = Wire(new TLBundleD(bundle))
    d.opcode  := TLMessages.GrantData
    d.param   := capPermissions
    d.size    := lgSize
    d.source  := toSource
    d.sink    := fromSink
    d.addr_lo := addr_lo(fromAddress)
    d.data    := data
    d.error   := error
    d
  }

  def ReleaseAck(fromAddress: UInt, fromSink: UInt, toSource: UInt, lgSize: UInt) = {
    val d = Wire(new TLBundleD(bundle))
    d.opcode  := TLMessages.ReleaseAck
    d.param   := UInt(0)
    d.size    := lgSize
    d.source  := toSource
    d.sink    := fromSink
    d.addr_lo := addr_lo(fromAddress)
    d.data    := UInt(0)
    d.error   := Bool(false)
    d
  }

  // Accesses
  def Get(fromAddress: UInt, toSource: UInt, lgSize: UInt) = {
    require (client.anySupportGet)
    val legal = client.supportsGet(toSource, lgSize)
    val b = Wire(new TLBundleB(bundle))
    b.opcode  := TLMessages.Get
    b.param   := UInt(0)
    b.size    := lgSize
    b.source  := toSource
    b.address := fromAddress
    b.mask    := mask(fromAddress, lgSize)
    b.data    := UInt(0)
    (legal, b)
  }

  def Put(fromAddress: UInt, toSource: UInt, lgSize: UInt, data: UInt) = {
    require (client.anySupportPutFull)
    val legal = client.supportsPutFull(toSource, lgSize)
    val b = Wire(new TLBundleB(bundle))
    b.opcode  := TLMessages.PutFullData
    b.param   := UInt(0)
    b.size    := lgSize
    b.source  := toSource
    b.address := fromAddress
    b.mask    := mask(fromAddress, lgSize)
    b.data    := data
    (legal, b)
  }

  def Put(fromAddress: UInt, toSource: UInt, lgSize: UInt, data: UInt, mask : UInt) = {
    require (client.anySupportPutPartial)
    val legal = client.supportsPutPartial(toSource, lgSize)
    val b = Wire(new TLBundleB(bundle))
    b.opcode  := TLMessages.PutPartialData
    b.param   := UInt(0)
    b.size    := lgSize
    b.source  := toSource
    b.address := fromAddress
    b.mask    := mask
    b.data    := data
    (legal, b)
  }

  def Arithmetic(fromAddress: UInt, toSource: UInt, lgSize: UInt, data: UInt, atomic: UInt) = {
    require (client.anySupportArithmetic)
    val legal = client.supportsArithmetic(toSource, lgSize)
    val b = Wire(new TLBundleB(bundle))
    b.opcode  := TLMessages.ArithmeticData
    b.param   := atomic
    b.size    := lgSize
    b.source  := toSource
    b.address := fromAddress
    b.mask    := mask(fromAddress, lgSize)
    b.data    := data
    (legal, b)
  }

  def Logical(fromAddress: UInt, toSource: UInt, lgSize: UInt, data: UInt, atomic: UInt) = {
    require (client.anySupportLogical)
    val legal = client.supportsLogical(toSource, lgSize)
    val b = Wire(new TLBundleB(bundle))
    b.opcode  := TLMessages.LogicalData
    b.param   := atomic
    b.size    := lgSize
    b.source  := toSource
    b.address := fromAddress
    b.mask    := mask(fromAddress, lgSize)
    b.data    := data
    (legal, b)
  }

  def Hint(fromAddress: UInt, toSource: UInt, lgSize: UInt, param: UInt) = {
    require (client.anySupportHint)
    val legal = client.supportsHint(toSource, lgSize)
    val b = Wire(new TLBundleB(bundle))
    b.opcode  := TLMessages.Hint
    b.param   := param
    b.size    := lgSize
    b.source  := toSource
    b.address := fromAddress
    b.mask    := mask(fromAddress, lgSize)
    b.data    := UInt(0)
    (legal, b)
  }

  def AccessAck(a: TLBundleA, fromSink: UInt): TLBundleD = AccessAck(address(a), fromSink, a.source, a.size)
  def AccessAck(a: TLBundleA, fromSink: UInt, error: Bool): TLBundleD = AccessAck(address(a), fromSink, a.source, a.size, error)
  def AccessAck(fromAddress: UInt, fromSink: UInt, toSource: UInt, lgSize: UInt): TLBundleD = AccessAck(fromAddress, fromSink, toSource, lgSize, Bool(false))
  def AccessAck(fromAddress: UInt, fromSink: UInt, toSource: UInt, lgSize: UInt, error: Bool) = {
    val d = Wire(new TLBundleD(bundle))
    d.opcode  := TLMessages.AccessAck
    d.param   := UInt(0)
    d.size    := lgSize
    d.source  := toSource
    d.sink    := fromSink
    d.addr_lo := addr_lo(fromAddress)
    d.data    := UInt(0)
    d.error   := error
    d
  }

  def AccessAck(a: TLBundleA, fromSink: UInt, data: UInt): TLBundleD = AccessAck(address(a), fromSink, a.source, a.size, data)
  def AccessAck(a: TLBundleA, fromSink: UInt, data: UInt, error: Bool): TLBundleD = AccessAck(address(a), fromSink, a.source, a.size, data, error)
  def AccessAck(fromAddress: UInt, fromSink: UInt, toSource: UInt, lgSize: UInt, data: UInt): TLBundleD = AccessAck(fromAddress, fromSink, toSource, lgSize, data, Bool(false))
  def AccessAck(fromAddress: UInt, fromSink: UInt, toSource: UInt, lgSize: UInt, data: UInt, error: Bool) = {
    val d = Wire(new TLBundleD(bundle))
    d.opcode  := TLMessages.AccessAckData
    d.param   := UInt(0)
    d.size    := lgSize
    d.source  := toSource
    d.sink    := fromSink
    d.addr_lo := addr_lo(fromAddress)
    d.data    := data
    d.error   := error
    d
  }

  def HintAck(a: TLBundleA, fromSink: UInt): TLBundleD = HintAck(address(a), fromSink, a.source, a.size)
  def HintAck(fromAddress: UInt, fromSink: UInt, toSource: UInt, lgSize: UInt) = {
    val d = Wire(new TLBundleD(bundle))
    d.opcode  := TLMessages.HintAck
    d.param   := UInt(0)
    d.size    := lgSize
    d.source  := toSource
    d.sink    := fromSink
    d.addr_lo := addr_lo(fromAddress)
    d.data    := UInt(0)
    d.error   := Bool(false)
    d
  }
}<|MERGE_RESOLUTION|>--- conflicted
+++ resolved
@@ -4,7 +4,6 @@
 
 import Chisel._
 import chisel3.internal.sourceinfo.SourceInfo
-import chisel3.util.IrrevocableIO
 import diplomacy._
 
 class TLEdge(
@@ -15,35 +14,8 @@
   def isAligned(address: UInt, lgSize: UInt): Bool = {
     if (maxLgSize == 0) Bool(true) else {
       val mask = UIntToOH1(lgSize, maxLgSize)
-<<<<<<< HEAD
-      (addr_lo & mask) === UInt(0)
-    }
-  }
-
-  def mask(addr_lo: UInt, lgSize: UInt): UInt =
-    maskGen(addr_lo, lgSize, manager.beatBytes)
-
-  // !!! make sure to align addr_lo for PutPartials with 0 masks
-  def addr_lo(mask: UInt, lgSize: UInt): UInt = {
-    val sizeOH1 = UIntToOH1(lgSize, log2Up(manager.beatBytes))
-    // Almost OHToUInt, but bits set => bits not set
-    def helper(mask: UInt, width: Int): UInt = {
-      if (width <= 1) {
-        UInt(0)
-      } else if (width == 2) {
-        ~mask(0, 0)
-      } else {
-        val mid = 1 << (log2Up(width)-1)
-        val hi = mask(width-1, mid)
-        val lo = mask(mid-1, 0)
-        Cat(!lo.orR, helper(hi | lo, mid))
-      }
-    }
-    helper(mask, bundle.dataBits/8) & ~sizeOH1
-=======
       (address & mask) === UInt(0)
     }
->>>>>>> 9ab0c146
   }
 
   def mask(address: UInt, lgSize: UInt): UInt =
@@ -212,17 +184,10 @@
     when (fire) {
       counter := Mux(first, beats1, counter1)
     }
-<<<<<<< HEAD
-    (first, last, beats1 & ~counter1)
-  }
-
-  def firstlast(x: IrrevocableIO[TLChannel]): (Bool, Bool, UInt) = firstlast(x.bits, x.fire())
-=======
     (first, last, (beats1 & ~counter1) << log2Ceil(manager.beatBytes))
   }
 
   def firstlast(x: DecoupledIO[TLChannel]): (Bool, Bool, UInt) = firstlast(x.bits, x.fire())
->>>>>>> 9ab0c146
 }
 
 class TLEdgeOut(
