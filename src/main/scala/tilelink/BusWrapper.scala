// See LICENSE.SiFive for license details.

package freechips.rocketchip.tilelink

import Chisel._
import freechips.rocketchip.config.Parameters
import freechips.rocketchip.diplomacy._
import freechips.rocketchip.prci._
import freechips.rocketchip.util._

/** Specifies widths of various attachement points in the SoC */
trait HasTLBusParams {
  def beatBytes: Int
  def blockBytes: Int

  def beatBits: Int = beatBytes * 8
  def blockBits: Int = blockBytes * 8
  def blockBeats: Int = blockBytes / beatBytes
  def blockOffset: Int = log2Up(blockBytes)

  def dtsFrequency: Option[BigInt]
<<<<<<< HEAD
=======
  def fixedClockOpt = dtsFrequency.map(f => ClockParameters(freqMHz = f.toDouble / 1000000.0))
>>>>>>> 21f9bf6f

  require (isPow2(beatBytes))
  require (isPow2(blockBytes))
}

abstract class TLBusWrapper(params: HasTLBusParams, val busName: String)(implicit p: Parameters)
    extends ClockDomain with HasTLBusParams {

  private val clockGroupAggregator = LazyModule(new ClockGroupAggregator(busName)).suggestName(busName + "_clock_groups")
  private val clockGroup = LazyModule(new ClockGroup(busName))
  val clockGroupNode = clockGroupAggregator.node // other bus clock groups attach here
  val clockNode = clockGroup.node
  val fixedClockNode = FixedClockBroadcast(fixedClockOpt) // device clocks attach here
  private val clockSinkNode = ClockSinkNode(List(ClockSinkParameters(take = fixedClockOpt)))

  clockGroup.node := clockGroupAggregator.node
  fixedClockNode := clockGroup.node // first member of group is always domain's own clock
  clockSinkNode := fixedClockNode

  def clockBundle = clockSinkNode.in.head._1
  def beatBytes = params.beatBytes
  def blockBytes = params.blockBytes
  def dtsFrequency = params.dtsFrequency
  val dtsClk = fixedClockNode.fixedClockResources(s"${busName}_clock").flatten.headOption

  /* If you violate this requirement, you will have a rough time.
   * The codebase is riddled with the assumption that this is true.
   */
  require(blockBytes >= beatBytes)

  def inwardNode: TLInwardNode
  def outwardNode: TLOutwardNode
  def busView: TLEdge
  def unifyManagers: List[TLManagerParameters] = ManagerUnification(busView.manager.managers)
  def crossOutHelper = this.crossOut(outwardNode)(ValName("bus_xing"))
  def crossInHelper = this.crossIn(inwardNode)(ValName("bus_xing"))

  def to[T](name: String)(body: => T): T = {
    this { LazyScope(s"coupler_to_${name}") { body } }
  }

  def from[T](name: String)(body: => T): T = {
    this { LazyScope(s"coupler_from_${name}") { body } }
  }

  def coupleTo[T](name: String)(gen: TLOutwardNode => T): T =
    to(name) { gen(outwardNode) }

  def coupleFrom[T](name: String)(gen: TLInwardNode => T): T =
    from(name) { gen(inwardNode) }

  def crossToBus(bus: TLBusWrapper, xType: ClockCrossingType)(implicit asyncClockGroupNode: ClockGroupEphemeralNode): NoHandle = {
    bus.clockGroupNode := asyncMux(xType, asyncClockGroupNode, this.clockGroupNode)
    coupleTo(s"bus_named_${bus.busName}") {
      bus.crossInHelper(xType) :*= TLWidthWidget(beatBytes) :*= _
    }
  }

  def crossFromBus(bus: TLBusWrapper, xType: ClockCrossingType)(implicit asyncClockGroupNode: ClockGroupEphemeralNode): NoHandle = {
    bus.clockGroupNode := asyncMux(xType, asyncClockGroupNode, this.clockGroupNode)
    coupleFrom(s"bus_named_${bus.busName}") {
      _ :=* TLWidthWidget(bus.beatBytes) :=* bus.crossOutHelper(xType)
    }
  }

  def dtsFrequency = params.dtsFrequency
  val dtsClk = dtsFrequency.map { freq => new FixedClockResource(s"${busName}_clock", (freq.toDouble)/1000000) }
}

trait CanAttachTLSlaves extends HasTLBusParams { this: TLBusWrapper =>
  def toSlave[D,U,E,B <: Data]
      (name: Option[String] = None, buffer: BufferParams = BufferParams.none)
      (gen: => NodeHandle[TLClientPortParameters,TLManagerPortParameters,TLEdgeIn,TLBundle,D,U,E,B] =
        TLNameNode(name)): OutwardNodeHandle[D,U,E,B] = {
    to("slave" named name) { gen :*= TLBuffer(buffer) :*= outwardNode }
  }

  def toVariableWidthSlaveNode(name: Option[String] = None, buffer: BufferParams = BufferParams.none)(node: TLInwardNode) {
    toVariableWidthSlaveNodeOption(name, buffer)(Some(node))
  }

  def toVariableWidthSlaveNodeOption(name: Option[String] = None, buffer: BufferParams = BufferParams.none)(node: Option[TLInwardNode]) {
    node foreach { n => to("slave" named name) {
      n :*= TLFragmenter(beatBytes, blockBytes) :*= TLBuffer(buffer) :*= outwardNode
    }}
  }

  def toVariableWidthSlave[D,U,E,B <: Data]
      (name: Option[String] = None, buffer: BufferParams = BufferParams.none)
      (gen: => NodeHandle[TLClientPortParameters,TLManagerPortParameters,TLEdgeIn,TLBundle,D,U,E,B] =
        TLNameNode(name)): OutwardNodeHandle[D,U,E,B] = {
    to("slave" named name) {
      gen :*= TLFragmenter(beatBytes, blockBytes) :*= TLBuffer(buffer) :*= outwardNode
    }
  }

  def toFixedWidthSlaveNode(name: Option[String] = None, buffer: BufferParams = BufferParams.none)(gen: TLInwardNode) {
    to("slave" named name) { gen :*= TLWidthWidget(beatBytes) :*= TLBuffer(buffer) :*= outwardNode }
  }

  def toFixedWidthSlave[D,U,E,B <: Data]
      (name: Option[String] = None, buffer: BufferParams = BufferParams.none)
      (gen: => NodeHandle[TLClientPortParameters,TLManagerPortParameters,TLEdgeIn,TLBundle,D,U,E,B] =
        TLNameNode(name)): OutwardNodeHandle[D,U,E,B] = {
    to("slave" named name) { gen :*= TLWidthWidget(beatBytes) :*= TLBuffer(buffer) :*= outwardNode }
  }

  def toFixedWidthSingleBeatSlaveNode
      (widthBytes: Int, name: Option[String] = None, buffer: BufferParams = BufferParams.none)
      (gen: TLInwardNode) {
    to("slave" named name) {
      gen :*= TLFragmenter(widthBytes, blockBytes) :*= TLWidthWidget(beatBytes) :*= TLBuffer(buffer) :*= outwardNode
    }
  }

  def toFixedWidthSingleBeatSlave[D,U,E,B <: Data]
      (widthBytes: Int, name: Option[String] = None, buffer: BufferParams = BufferParams.none)
      (gen: => NodeHandle[TLClientPortParameters,TLManagerPortParameters,TLEdgeIn,TLBundle,D,U,E,B] =
        TLNameNode(name)): OutwardNodeHandle[D,U,E,B] = {
    to("slave" named name) {
      gen :*= TLFragmenter(widthBytes, blockBytes) :*= TLWidthWidget(beatBytes) :*= TLBuffer(buffer) :*= outwardNode
    }
  }

  def toLargeBurstSlave[D,U,E,B <: Data]
      (maxXferBytes: Int, name: Option[String] = None, buffer: BufferParams = BufferParams.none)
      (gen: => NodeHandle[TLClientPortParameters,TLManagerPortParameters,TLEdgeIn,TLBundle,D,U,E,B] =
        TLNameNode(name)): OutwardNodeHandle[D,U,E,B] = {
    to("slave" named name) {
      gen :*= TLFragmenter(beatBytes, maxXferBytes) :*= TLBuffer(buffer) :*= outwardNode
    }
  }

  def toFixedWidthPort[D,U,E,B <: Data]
      (name: Option[String] = None, buffer: BufferParams = BufferParams.none)
      (gen: => NodeHandle[TLClientPortParameters,TLManagerPortParameters,TLEdgeIn,TLBundle,D,U,E,B] =
        TLNameNode(name)): OutwardNodeHandle[D,U,E,B] = {
    to("port" named name) {
      gen := TLWidthWidget(beatBytes) :*= TLBuffer(buffer) :*= outwardNode
    }
  }
}

trait CanAttachTLMasters extends HasTLBusParams { this: TLBusWrapper =>
  def fromMasterNode
      (name: Option[String] = None, buffer: BufferParams = BufferParams.none)
      (gen: TLOutwardNode) {
    from("master" named name) {
      inwardNode :=* TLBuffer(buffer) :=* TLFIFOFixer(TLFIFOFixer.all) :=* gen
    }
  }

  def fromMaster[D,U,E,B <: Data]
      (name: Option[String] = None, buffer: BufferParams = BufferParams.none)
      (gen: => NodeHandle[D,U,E,B,TLClientPortParameters,TLManagerPortParameters,TLEdgeOut,TLBundle] =
        TLNameNode(name)): InwardNodeHandle[D,U,E,B] = {
    from("master" named name) {
      inwardNode :=* TLBuffer(buffer) :=* TLFIFOFixer(TLFIFOFixer.all) :=* gen
    }
  }

  def fromPort[D,U,E,B <: Data]
      (name: Option[String] = None, buffer: BufferParams = BufferParams.none)
      (gen: => NodeHandle[D,U,E,B,TLClientPortParameters,TLManagerPortParameters,TLEdgeOut,TLBundle] =
        TLNameNode(name)): InwardNodeHandle[D,U,E,B] = {
    from("port" named name) {
      inwardNode :=* TLBuffer(buffer) :=* TLFIFOFixer(TLFIFOFixer.all) :=* gen
    }
  }

  def fromCoherentMaster[D,U,E,B <: Data]
      (name: Option[String] = None, buffer: BufferParams = BufferParams.none)
      (gen: => NodeHandle[D,U,E,B,TLClientPortParameters,TLManagerPortParameters,TLEdgeOut,TLBundle] =
        TLNameNode(name)): InwardNodeHandle[D,U,E,B] = {
    from("coherent_master" named name) {
      inwardNode :=* TLBuffer(buffer) :=* TLFIFOFixer(TLFIFOFixer.all) :=* gen
    }
  }
}

trait HasTLXbarPhy { this: TLBusWrapper =>
  private val xbar = LazyModule(new TLXbar).suggestName(busName + "_xbar")

  def inwardNode: TLInwardNode = xbar.node
  def outwardNode: TLOutwardNode = xbar.node
  def busView: TLEdge = xbar.node.edges.in.head
}<|MERGE_RESOLUTION|>--- conflicted
+++ resolved
@@ -19,10 +19,7 @@
   def blockOffset: Int = log2Up(blockBytes)
 
   def dtsFrequency: Option[BigInt]
-<<<<<<< HEAD
-=======
   def fixedClockOpt = dtsFrequency.map(f => ClockParameters(freqMHz = f.toDouble / 1000000.0))
->>>>>>> 21f9bf6f
 
   require (isPow2(beatBytes))
   require (isPow2(blockBytes))
